--- conflicted
+++ resolved
@@ -304,9 +304,7 @@
       throw MySQLClientException("Expected MySQLPacketInitialHandshake packet");
     }
 
-<<<<<<< HEAD
     logger.d(payload);
-=======
     _serverCapabilities = payload.capabilityFlags;
 
     if (_secure && (_serverCapabilities & mysqlCapFlagClientSsl == 0)) {
@@ -314,7 +312,6 @@
         "Server does not support SSL connection. Pass secure: false to createConnection or enable SSL support",
       );
     }
->>>>>>> afd55ce5
 
     if (_secure) {
       // it secure = true, initiate ssl connection
