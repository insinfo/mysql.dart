import 'dart:async';
import 'dart:io';
import 'dart:typed_data';
import 'package:mysql_client/mysql_protocol.dart';
import 'package:mysql_client/exception.dart';
import 'package:logger/logger.dart';

final loggingLevel = Level.debug;

final logger = Logger(
  printer: PrettyPrinter(),
);

enum _MySQLConnectionState {
  fresh,
  waitInitialHandshake,
  initialHandshakeResponseSend,
  connectionEstablished,
  waitingCommandResponse,
  quitCommandSend,
  closed
}

/// Main class to interact with MySQL database
///
/// Use [MySQLConnection.createConnection] to create connection
class MySQLConnection {
  Socket _socket;
  bool _connected = false;
  StreamSubscription<Uint8List>? _socketSubscription;
  _MySQLConnectionState _state = _MySQLConnectionState.fresh;
  final String _username;
  final String _password;
  final String _collation;
  final String? _databaseName;
  Future<void> Function(Uint8List data)? _responseCallback;
  final List<void Function()> _onCloseCallbacks = [];
  bool _inTransaction = false;
  final bool _secure;
  final List<int> _incompleteBufferData = [];
  Object? _lastError;

  MySQLConnection._({
    required Socket socket,
    required String username,
    required String password,
    required String collation,
    bool secure = true,
    String? databaseName,
  })  : _socket = socket,
        _username = username,
        _password = password,
        _databaseName = databaseName,
        _secure = secure,
        _collation = collation;

  /// Creates connection with provided options.
  ///
  /// Keep in mind, **this is async** function. So you need to await result.
  /// Don't forget to call [MySQLConnection.connect] to actually connect to database, or you will get errors.
  /// See examples directory for code samples.
  ///
  /// [host] host to connect to.
  /// [userName] database user name.
  /// [password] user password.
  /// [secure] If true - TLS will be used, if false - ordinary TCL connection.
  /// [databaseName] Optional database name to connect to.
  /// [collation] Optional collaction to use.
  ///
  /// By default after connection is established, this library executes query to switch connection charset and collation:
  ///
  /// ```
  /// SET @@collation_connection=$_collation, @@character_set_client=utf8, @@character_set_connection=utf8, @@character_set_results=utf8
  /// ```
  static Future<MySQLConnection> createConnection({
    required String host,
    required int port,
    required String userName,
    required String password,
    bool secure = true,
    String? databaseName,
    String collation = 'utf8_general_ci',
  }) async {
    Logger.level = loggingLevel;
    logger.d("Establishing socket connection");
    final socket = await Socket.connect(host, port);
    logger.d("Socket connection established");
    socket.setOption(SocketOption.tcpNoDelay, true);

    final client = MySQLConnection._(
      socket: socket,
      username: userName,
      password: password,
      databaseName: databaseName,
      secure: secure,
      collation: collation,
    );

    return client;
  }

  /// Returns true if this connection can be used to interact with database
  bool get connected {
    return _connected;
  }

  /// Registers callack to be executed when this connection is closed
  void onClose(void Function() callback) {
    _onCloseCallbacks.add(callback);
  }

  /// Initiate connection to database. To close connection, invoke [MySQLConnection.close] method.
  ///
  /// Default [timeoutMs] is 5000 milliseconds
  Future<void> connect({int timeoutMs = 5000}) async {
    if (_state != _MySQLConnectionState.fresh) {
      throw MySQLClientException("Can not connect: status is not fresh");
    }

    _state = _MySQLConnectionState.waitInitialHandshake;

    _socketSubscription = _socket.listen((data) {
      for (final chunk in _splitPackets(data)) {
        _processSocketData(chunk)
            .onError((error, stackTrace) => _lastError = error);
      }
    });

    _socketSubscription!.onDone(() {
      _handleSocketClose();
    });

    // wait for connection established
    await Future.doWhile(() async {
      if (_lastError != null) {
        final err = _lastError;
        _forceClose();
        throw err!;
      }

      if (_state == _MySQLConnectionState.connectionEstablished) {
        return false;
      }

      await Future.delayed(Duration(milliseconds: 100));

      return true;
    }).timeout(Duration(
      milliseconds: timeoutMs,
    ));

    // set connection charset
    await execute(
      'SET @@collation_connection=$_collation, @@character_set_client=utf8, @@character_set_connection=utf8, @@character_set_results=utf8',
    );
  }

  void _handleSocketClose() {
    _connected = false;
    _socket.destroy();

    for (var element in _onCloseCallbacks) {
      element();
    }
    _onCloseCallbacks.clear();
  }

  Future<void> _processSocketData(Uint8List data) async {
<<<<<<< HEAD
    logger.d("Processing socket data. Current state is $_state");
    logger.v(data);
=======
    if (_state == _MySQLConnectionState.closed) {
      // don't process any data if state is closed
      return;
    }
>>>>>>> a7f0aed0

    if (_state == _MySQLConnectionState.waitInitialHandshake) {
      await _processInitialHandshake(data);
      return;
    }

    if (_state == _MySQLConnectionState.initialHandshakeResponseSend) {
      // check for auth switch request
      try {
        final authSwitchPacket =
            MySQLPacket.decodeAuthSwitchRequestPacket(data);

        logger.d("Processing AuthSwitchRequestPacket");

        final payload =
            authSwitchPacket.payload as MySQLPacketAuthSwitchRequest;

        logger.d("Auth plugin name is: ${payload.authPluginName}");

        switch (payload.authPluginName) {
          case 'mysql_native_password':
            final responsePayload =
                MySQLPacketAuthSwitchResponse.createWithNativePassword(
              password: _password,
              challenge: payload.authPluginData.sublist(0, 20),
            );
            final responsePacket = MySQLPacket(
              sequenceID: authSwitchPacket.sequenceID + 1,
              payload: responsePayload,
              payloadLength: 0,
            );

            _socket.add(responsePacket.encode());
            return;
          default:
            throw MySQLClientException(
                "Unsupported auth plugin name: ${payload.authPluginName}");
        }
      } catch (e) {
        // not auth switch request packet, continue packet processing
      }

      MySQLPacket packet;

      try {
        packet = MySQLPacket.decodeGenericPacket(data);
      } catch (e) {
<<<<<<< HEAD
        logger.e("Skipping invalid packet: $data");
        // print("Skipping invalid packet: $data");
        return;
=======
        rethrow;
>>>>>>> a7f0aed0
      }

      if (packet.isErrorPacket()) {
        final errorPayload = packet.payload as MySQLPacketError;
        throw MySQLServerException(
            errorPayload.errorMessage, errorPayload.errorCode);
      }

      if (packet.isOkPacket()) {
        logger.i("Got OK packet. Connection established");
        _state = _MySQLConnectionState.connectionEstablished;
        _connected = true;
      }

      return;
    }

    if (_state == _MySQLConnectionState.waitingCommandResponse) {
      _processCommandResponse(data);
      return;
    }

    throw MySQLClientException(
      "Skipping socket data, because of connection bad state\nState: ${_state.name}\nData: $data",
    );
  }

  Iterable<Uint8List> _splitPackets(Uint8List data) sync* {
    if (_incompleteBufferData.isNotEmpty) {
      final tmp = Uint8List.fromList(_incompleteBufferData + data.toList());
      data = tmp;
      _incompleteBufferData.clear();
    }

    Uint8List view = data;

    while (true) {
      // if packet size is less then 4 bytes, we can not even detect payload length and total packet size
      // so just append data to incomplete buffer
      if (view.length < 4) {
        _incompleteBufferData.addAll(view);
        break;
      }

      final packetLength = MySQLPacket.getPacketLength(view);

      if (view.lengthInBytes < packetLength) {
        // incomplete packet
        _incompleteBufferData.addAll(view);
        break;
      }

      final chunk = Uint8List.sublistView(view, 0, packetLength);

      yield chunk;

      view = Uint8List.sublistView(view, packetLength);

      if (view.isEmpty) {
        break;
      }
    }
  }

  Future<void> _processInitialHandshake(Uint8List data) async {
<<<<<<< HEAD
    logger.d("Processing initial handshake");
=======
    // First packet can be error packet
    if (MySQLPacket.detectPacketType(data) == MySQLGenericPacketType.error) {
      final packet = MySQLPacket.decodeGenericPacket(data);
      final payload = packet.payload as MySQLPacketError;
      throw MySQLServerException(payload.errorMessage, payload.errorCode);
    }
>>>>>>> a7f0aed0

    final packet = MySQLPacket.decodeInitialHandshake(data);
    final payload = packet.payload;

    if (payload is! MySQLPacketInitialHandshake) {
      throw MySQLClientException("Expected MySQLPacketInitialHandshake packet");
    }

    logger.d(payload);

    if (_secure) {
      // it secure = true, initiate ssl connection
      Future<void> initiateSSL() async {
        logger.d("Initiating SSL connection");

        final responsePayload = MySQLPacketSSLRequest.createDefault(
          initialHandshakePayload: payload,
          connectWithDB: _databaseName != null,
        );

        final responsePacket = MySQLPacket(
          sequenceID: 1,
          payload: responsePayload,
          payloadLength: 0,
        );

        _socket.add(responsePacket.encode());

        _socketSubscription?.pause();

        final secureSocket = await SecureSocket.secure(
          _socket,
          onBadCertificate: (certificate) => true,
        );

        logger.d("SSL connection established");

        // switch socket
        _socket = secureSocket;

        _socketSubscription = _socket.listen((data) {
          for (final chunk in _splitPackets(data)) {
            _processSocketData(chunk)
                .onError((error, stackTrace) => _lastError = error);
          }
        });

        _socketSubscription!.onDone(() {
          _handleSocketClose();
        });
      }

      await initiateSSL();
    }

    final authPluginName = payload.authPluginName;

    logger.d("Auth plugin name is: $authPluginName");

    switch (authPluginName) {
      case 'mysql_native_password':
        final responsePayload =
            MySQLPacketHandshakeResponse41.createWithNativePassword(
          username: _username,
          password: _password,
          initialHandshakePayload: payload,
        );

        responsePayload.database = _databaseName;

        final responsePacket = MySQLPacket(
          payload: responsePayload,
          sequenceID: _secure ? 2 : 1,
          payloadLength: 0,
        );

        _state = _MySQLConnectionState.initialHandshakeResponseSend;
        _socket.add(responsePacket.encode());

        logger.d("Native password response send");

        break;
      case 'caching_sha2_password':
        final responsePayload =
            MySQLPacketHandshakeResponse41.createWithCachingSha2Password(
          username: _username,
          password: _password,
          initialHandshakePayload: payload,
        );

        responsePayload.database = _databaseName;

        final responsePacket = MySQLPacket(
          payload: responsePayload,
          sequenceID: _secure ? 2 : 1,
          payloadLength: 0,
        );

        _state = _MySQLConnectionState.initialHandshakeResponseSend;
        _socket.add(responsePacket.encode());

        logger.d("Caching sha2 password response send");

        break;
      default:
        throw MySQLClientException(
            "Unsupported auth plugin name: $authPluginName");
    }
  }

  void _processCommandResponse(Uint8List data) {
<<<<<<< HEAD
    logger.d("Processing command response packet");
    assert(_responseCallback != null);

    if (_responseCallback != null) {
      _responseCallback!(data);
    }
=======
    assert(_responseCallback != null);
    _responseCallback!(data);
>>>>>>> a7f0aed0
  }

  /// Executes given [query]
  ///
  /// [execute] can be used to make any query type (SELECT, INSERT, UPDATE)
  /// You can pass named parameters using [params]
  /// Pass [iterable] true if you want to receive rows one by one in Stream fashion
  Future<IResultSet> execute(
    String query, [
    Map<String, dynamic>? params,
    bool iterable = false,
  ]) async {
    if (!_connected) {
      throw MySQLClientException("Can not execute query: connection closed");
    }

    // wait for ready state
    if (_state != _MySQLConnectionState.connectionEstablished) {
      await _waitForState(_MySQLConnectionState.connectionEstablished)
          .timeout(Duration(seconds: 10));
    }

    _state = _MySQLConnectionState.waitingCommandResponse;

    if (params != null && params.isNotEmpty) {
      try {
        query = _substitureParams(query, params);
      } catch (e) {
        _state = _MySQLConnectionState.connectionEstablished;
        rethrow;
      }
    }

    final payload = MySQLPacketCommQuery(query: query);

    final packet = MySQLPacket(
      sequenceID: 0,
      payload: payload,
      payloadLength: 0,
    );

    final completer = Completer<IResultSet>();

    /**
     * 0 - initial
     * 1 - columnCount decoded
     * 2 - columnDefs parsed
     * 3 - eofParsed
     * 4 - rowsParsed
     */
    int state = 0;
    int colsCount = 0;
    List<MySQLColumnDefinitionPacket> colDefs = [];
    List<MySQLResultSetRowPacket> resultSetRows = [];

    // support for iterable result set
    IterableResultSet? iterableResultSet;
    StreamSink<ResultSetRow>? sink;

    _responseCallback = (data) async {
      try {
        MySQLPacket? packet;

        switch (state) {
          case 0:
            // if packet is OK packet, there is no data
            if (MySQLPacket.detectPacketType(data) ==
                MySQLGenericPacketType.ok) {
              final okPacket = MySQLPacket.decodeGenericPacket(data);
              _state = _MySQLConnectionState.connectionEstablished;
              completer.complete(
                EmptyResultSet(okPacket: okPacket.payload as MySQLPacketOK),
              );

              return;
            }

            packet = MySQLPacket.decodeColumnCountPacket(data);
            break;
          case 1:
            packet = MySQLPacket.decodeColumnDefPacket(data);
            break;
          case 2:
            packet = MySQLPacket.decodeGenericPacket(data);
            if (packet.isEOFPacket()) {
              state = 3;
            }
            break;
          case 3:
            if (iterable) {
              if (iterableResultSet == null) {
                iterableResultSet = IterableResultSet._(
                  columns: colDefs,
                );

                sink = iterableResultSet!._sink;
                completer.complete(iterableResultSet);
              }

              // check eof
              if (MySQLPacket.detectPacketType(data) ==
                  MySQLGenericPacketType.eof) {
                state = 4;

                _state = _MySQLConnectionState.connectionEstablished;
                await sink!.close();
                return;
              }

              packet = MySQLPacket.decodeResultSetRowPacket(data, colsCount);
              final values = (packet.payload as MySQLResultSetRowPacket).values;
              sink!.add(ResultSetRow._(colDefs: colDefs, values: values));
              packet = null;
              break;
            } else {
              // check eof
              if (MySQLPacket.detectPacketType(data) ==
                  MySQLGenericPacketType.eof) {
                state = 4;

                final resultSetPacket = MySQLPacketResultSet(
                  columnCount: BigInt.from(colsCount),
                  columns: colDefs,
                  rows: resultSetRows,
                );

                _state = _MySQLConnectionState.connectionEstablished;
                completer
                    .complete(ResultSet._(resultSetPacket: resultSetPacket));
                return;
              }

              packet = MySQLPacket.decodeResultSetRowPacket(data, colsCount);
              break;
            }
        }

        if (packet != null) {
          final payload = packet.payload;

          if (payload is MySQLPacketError) {
            completer.completeError(
              MySQLServerException(payload.errorMessage, payload.errorCode),
            );
            _state = _MySQLConnectionState.connectionEstablished;
            return;
          } else if (payload is MySQLPacketOK) {
            // do nothing
          } else if (payload is MySQLPacketColumnCount) {
            state = 1;
            colsCount = payload.columnCount.toInt();
            return;
          } else if (payload is MySQLColumnDefinitionPacket) {
            colDefs.add(payload);
            if (colDefs.length == colsCount) {
              state = 2;
            }
          } else if (payload is MySQLResultSetRowPacket) {
            assert(iterable == false);
            resultSetRows.add(payload);
          } else {
            completer.completeError(
              MySQLClientException(
                "Unexpected payload received in response to COMM_QUERY request",
              ),
              StackTrace.current,
            );
            _forceClose();
            return;
          }
        }
      } catch (e) {
        completer.completeError(e, StackTrace.current);
        _forceClose();
      }
    };

    _socket.add(packet.encode());

    return completer.future;
  }

  /// Execute [callback] inside database transaction
  ///
  /// If MySQLClientException is thrown inside [callback] function, transaction is rolled back
  Future<T> transactional<T>(
      FutureOr<T> Function(MySQLConnection conn) callback) async {
    // prevent double transaction
    if (_inTransaction) {
      throw MySQLClientException("Already in transaction");
    }
    _inTransaction = true;

    await execute("START TRANSACTION");

    try {
      final result = await callback(this);
      await execute("COMMIT");
      _inTransaction = false;
      return result;
    } catch (e) {
      await execute("ROLLBACK");
      _inTransaction = false;
      rethrow;
    }
  }

  String _substitureParams(String query, Map<String, dynamic> params) {
    // convert params to string
    Map<String, String> convertedParams = {};

    for (final param in params.entries) {
      String value;

      if (param.value == null) {
        value = "NULL";
      } else if (param.value is String) {
        value = "'" + _escapeString(param.value) + "'";
      } else if (param.value is num) {
        value = param.value.toString();
      } else if (param.value is bool) {
        value = param.value ? "TRUE" : "FALSE";
      } else {
        value = "'" + _escapeString(param.value.toString()) + "'";
      }

      convertedParams[param.key] = value;
    }

    // find all :placeholders, which can be substituted
    final pattern = RegExp(r":(\w+)");

    final matches = pattern.allMatches(query).where((match) {
      final subString = query.substring(0, match.start);

      int count = "'".allMatches(subString).length;
      if (count > 0 && count.isOdd) {
        return false;
      }

      count = '"'.allMatches(subString).length;
      if (count > 0 && count.isOdd) {
        return false;
      }

      return true;
    }).toList();

    int lengthShift = 0;

    for (final match in matches) {
      final paramName = match.group(1);

      // check param exists
      if (false == convertedParams.containsKey(paramName)) {
        throw MySQLClientException(
            "There is no parameter with name: $paramName");
      }

      final newQuery = query.replaceFirst(
        match.group(0)!,
        convertedParams[paramName]!,
        match.start + lengthShift,
      );

      lengthShift += newQuery.length - query.length;
      query = newQuery;
    }

    return query;
  }

  /// Prepares given [query]
  ///
  /// Returns [PreparedStmt] which can be used to execute prepared statement multiple times with different parameters
  /// See [PreparedStmt.execute]
  /// You shoud call [PreparedStmt.deallocate] when you don't need prepared statement anymore to prevent memory leaks
  ///
  /// Pass [iterable] true if you want to iterable result set. See [execute] for details
  Future<PreparedStmt> prepare(String query, [bool iterable = false]) async {
    if (!_connected) {
      throw MySQLClientException("Can not prepare stmt: connection closed");
    }

    // wait for ready state
    if (_state != _MySQLConnectionState.connectionEstablished) {
      await _waitForState(_MySQLConnectionState.connectionEstablished)
          .timeout(Duration(seconds: 10));
    }

    _state = _MySQLConnectionState.waitingCommandResponse;

    final payload = MySQLPacketCommStmtPrepare(query: query);

    final packet = MySQLPacket(
      sequenceID: 0,
      payload: payload,
      payloadLength: 0,
    );

    final completer = Completer<PreparedStmt>();

    /**
     * 0 - initial
     * 1 - first packet decoded
     * 2 - eof decoded
     */
    int state = 0;
    int numOfEofPacketsParsed = 0;
    MySQLPacketStmtPrepareOK? preparedPacket;

    _responseCallback = (data) async {
      try {
        MySQLPacket? packet;

        switch (state) {
          case 0:
            packet = MySQLPacket.decodeCommPrepareStmtResponsePacket(data);
            state = 1;
            break;
          default:
            packet = null;

            if (MySQLPacket.detectPacketType(data) ==
                MySQLGenericPacketType.eof) {
              numOfEofPacketsParsed++;

              var done = false;

              assert(preparedPacket != null);

              if (preparedPacket!.numOfCols > 0 &&
                  preparedPacket!.numOfParams > 0) {
                // there should be two EOF packets in this case
                if (numOfEofPacketsParsed == 2) {
                  done = true;
                }
              } else {
                // there should be only one EOF packet otherwise
                done = true;
              }

              if (done) {
                state = 2;

                completer.complete(PreparedStmt._(
                  preparedPacket: preparedPacket!,
                  connection: this,
                  iterable: iterable,
                ));

                _state = _MySQLConnectionState.connectionEstablished;

                return;
              }
            }

            break;
        }

        if (packet != null) {
          final payload = packet.payload;

          if (payload is MySQLPacketStmtPrepareOK) {
            preparedPacket = payload;
          } else if (payload is MySQLPacketError) {
            completer.completeError(
              MySQLServerException(payload.errorMessage, payload.errorCode),
            );
            _state = _MySQLConnectionState.connectionEstablished;
            return;
          } else {
            completer.completeError(
              MySQLClientException(
                "Unexpected payload received in response to COMM_STMT_PREPARE request",
              ),
              StackTrace.current,
            );
            _forceClose();
            return;
          }
        }
      } catch (e) {
        completer.completeError(e, StackTrace.current);
        _forceClose();
      }
    };

    _socket.add(packet.encode());

    return completer.future;
  }

  Future<IResultSet> _executePreparedStmt(
    PreparedStmt stmt,
    List<dynamic> params,
    bool iterable,
  ) async {
    if (!_connected) {
      throw MySQLClientException(
          "Can not execute prepared stmt: connection closed");
    }

    // wait for ready state
    if (_state != _MySQLConnectionState.connectionEstablished) {
      await _waitForState(_MySQLConnectionState.connectionEstablished)
          .timeout(Duration(seconds: 10));
    }

    _state = _MySQLConnectionState.waitingCommandResponse;

    final payload = MySQLPacketCommStmtExecute(
      stmtID: stmt._preparedPacket.stmtID,
      params: params,
    );

    final packet = MySQLPacket(
      sequenceID: 0,
      payload: payload,
      payloadLength: 0,
    );

    final completer = Completer<IResultSet>();

    /**
     * 0 - initial
     * 1 - columnCount decoded
     * 2 - columnDefs parsed
     * 3 - eofParsed
     * 4 - rowsParsed
     */
    int state = 0;
    int colsCount = 0;
    List<MySQLColumnDefinitionPacket> colDefs = [];
    List<MySQLBinaryResultSetRowPacket> resultSetRows = [];

    // support for iterable result set
    IterablePreparedStmtResultSet? iterableResultSet;
    StreamSink<ResultSetRow>? sink;

    _responseCallback = (data) async {
      try {
        MySQLPacket? packet;

        switch (state) {
          case 0:
            // if packet is OK packet, there is no data
            if (MySQLPacket.detectPacketType(data) ==
                MySQLGenericPacketType.ok) {
              final okPacket = MySQLPacket.decodeGenericPacket(data);
              _state = _MySQLConnectionState.connectionEstablished;

              completer.complete(
                EmptyResultSet(okPacket: okPacket.payload as MySQLPacketOK),
              );

              return;
            }

            packet = MySQLPacket.decodeColumnCountPacket(data);
            break;
          case 1:
            packet = MySQLPacket.decodeColumnDefPacket(data);
            break;
          case 2:
            packet = MySQLPacket.decodeGenericPacket(data);
            if (packet.isEOFPacket()) {
              state = 3;
            } else if (packet.isErrorPacket()) {
              final errorPayload = packet.payload as MySQLPacketError;
              completer.completeError(
                MySQLServerException(
                    errorPayload.errorMessage, errorPayload.errorCode),
              );
              _state = _MySQLConnectionState.connectionEstablished;
              return;
            } else {
              completer.completeError(
                MySQLClientException("Unexcpected packet type"),
                StackTrace.current,
              );
              _forceClose();
              return;
            }
            break;
          case 3:
            if (iterable) {
              if (iterableResultSet == null) {
                iterableResultSet = IterablePreparedStmtResultSet._(
                  columns: colDefs,
                );

                sink = iterableResultSet!._sink;
                completer.complete(iterableResultSet);
              }

              // check eof
              if (MySQLPacket.detectPacketType(data) ==
                  MySQLGenericPacketType.eof) {
                state = 4;

                _state = _MySQLConnectionState.connectionEstablished;
                await sink!.close();
                return;
              }

              packet =
                  MySQLPacket.decodeBinaryResultSetRowPacket(data, colDefs);
              final values =
                  (packet.payload as MySQLBinaryResultSetRowPacket).values;
              sink!.add(ResultSetRow._(colDefs: colDefs, values: values));
              packet = null;
              break;
            } else {
              // check eof
              if (MySQLPacket.detectPacketType(data) ==
                  MySQLGenericPacketType.eof) {
                state = 4;

                final resultSetPacket = MySQLPacketBinaryResultSet(
                  columnCount: BigInt.from(colsCount),
                  columns: colDefs,
                  rows: resultSetRows,
                );

                _state = _MySQLConnectionState.connectionEstablished;

                completer.complete(
                  PreparedStmtResultSet._(resultSetPacket: resultSetPacket),
                );

                return;
              }

              packet =
                  MySQLPacket.decodeBinaryResultSetRowPacket(data, colDefs);

              break;
            }
        }

        if (packet != null) {
          final payload = packet.payload;

          if (payload is MySQLPacketError) {
            completer.completeError(
              MySQLServerException(payload.errorMessage, payload.errorCode),
            );
            _state = _MySQLConnectionState.connectionEstablished;
            return;
          } else if (payload is MySQLPacketOK) {
            // do nothing
          } else if (payload is MySQLPacketColumnCount) {
            state = 1;
            colsCount = payload.columnCount.toInt();
            return;
          } else if (payload is MySQLColumnDefinitionPacket) {
            colDefs.add(payload);
            if (colDefs.length == colsCount) {
              state = 2;
            }
          } else if (payload is MySQLBinaryResultSetRowPacket) {
            resultSetRows.add(payload);
          } else {
            completer.completeError(
              MySQLClientException(
                "Unexpected payload received in response to COMM_QUERY request",
              ),
              StackTrace.current,
            );
            _forceClose();
            return;
          }
        }
      } catch (e) {
        completer.completeError(e, StackTrace.current);
        _forceClose();
      }
    };

    _socket.add(packet.encode());

    return completer.future;
  }

  Future<void> _deallocatePreparedStmt(PreparedStmt stmt) async {
    if (!_connected) {
      throw MySQLClientException("Can not execute query: connection closed");
    }

    // wait for ready state
    if (_state != _MySQLConnectionState.connectionEstablished) {
      await _waitForState(_MySQLConnectionState.connectionEstablished)
          .timeout(Duration(seconds: 10));
    }

    final payload = MySQLPacketCommStmtClose(
      stmtID: stmt._preparedPacket.stmtID,
    );

    final packet = MySQLPacket(
      sequenceID: 0,
      payload: payload,
      payloadLength: 0,
    );

    _socket.add(packet.encode());
  }

  String _escapeString(String value) {
    value = value.replaceAll(r"\", r'\\');
    value = value.replaceAll(r"'", r"''");
    return value;
  }

  /// Close this connection gracefully
  ///
  /// This is an error to use this connection after connection has been closed
  Future<void> close() async {
    final packet = MySQLPacket(
      sequenceID: 0,
      payload: MySQLPacketCommQuit(),
      payloadLength: 0,
    );

    if (_state != _MySQLConnectionState.connectionEstablished) {
      throw MySQLClientException(
        "Can not close connection. Connection state is not in connectionEstablished state",
      );
    }

    _socket.add(packet.encode());
    _state = _MySQLConnectionState.quitCommandSend;

    await _closeSocketAndCallHandlers();
  }

  Future<void> _closeSocketAndCallHandlers() async {
    if (_socketSubscription != null) {
      await _socketSubscription!.cancel();
    }

    await _socket.flush();
    await Future.delayed(Duration(milliseconds: 10));
    await _socket.close();
    _socket.destroy();

    _incompleteBufferData.clear();

    _connected = false;
    _state = _MySQLConnectionState.closed;

    for (var element in _onCloseCallbacks) {
      element();
    }

    _onCloseCallbacks.clear();
    _responseCallback = null;
    _inTransaction = false;
    _incompleteBufferData.clear();
    _lastError = null;
  }

  void _forceClose() {
    if (_socketSubscription != null) {
      _socketSubscription!.cancel();
    }

    _socket.destroy();
    _incompleteBufferData.clear();

    _connected = false;
    _state = _MySQLConnectionState.closed;

    for (var element in _onCloseCallbacks) {
      element();
    }

    _onCloseCallbacks.clear();
    _responseCallback = null;
    _inTransaction = false;
    _incompleteBufferData.clear();
    _lastError = null;
  }

  Future<void> _waitForState(_MySQLConnectionState state) async {
    if (_state == state) {
      return;
    }

    await Future.doWhile(() async {
      if (_state == state) {
        return false;
      }

      await Future.delayed(Duration(microseconds: 100));
      return true;
    });
  }
}

/// Base class to represent result of calling [MySQLConnection.execute] and [PreparedStmt.execute]
abstract class IResultSet {
  /// Number of colums in this result if any
  int get numOfColumns;

  /// Number of rows in this result if any (unavailable for iterable results)
  int get numOfRows;

  /// Number of affected rows
  BigInt get affectedRows;

  /// Last insert ID
  BigInt get lastInsertID;

  /// Provides access to data rows (unavailable for iterable results)
  Iterable<ResultSetRow> get rows;

  /// Use [cols] to get info about returned columns
  Iterable<ResultSetColumn> get cols;

  /// Provides Stream like access to data rows. Use [rowsStream] to get rows from iterable results
  Stream<ResultSetRow> get rowsStream => Stream.fromIterable(rows);
}

/// Represents result of [MySQLConnection.execute] method
class ResultSet extends IResultSet {
  final MySQLPacketResultSet _resultSetPacket;

  ResultSet._({
    required MySQLPacketResultSet resultSetPacket,
  }) : _resultSetPacket = resultSetPacket;

  @override
  int get numOfColumns => _resultSetPacket.columns.length;

  @override
  int get numOfRows => _resultSetPacket.rows.length;

  @override
  BigInt get affectedRows => BigInt.zero;

  @override
  BigInt get lastInsertID => BigInt.zero;

  @override
  Iterable<ResultSetRow> get rows sync* {
    for (final _row in _resultSetPacket.rows) {
      yield ResultSetRow._(
        colDefs: _resultSetPacket.columns,
        values: _row.values,
      );
    }
  }

  @override
  Iterable<ResultSetColumn> get cols {
    return _resultSetPacket.columns.map(
      (e) => ResultSetColumn(
        name: e.name,
        type: e.type,
        length: e.columnLength,
      ),
    );
  }
}

/// Represents result of [MySQLConnection.execute] method when passing iterable = true
class IterableResultSet implements IResultSet {
  final List<MySQLColumnDefinitionPacket> _columns;
  late StreamController<ResultSetRow> _controller;

  IterableResultSet._({
    required List<MySQLColumnDefinitionPacket> columns,
  }) : _columns = columns {
    _controller = StreamController();
  }

  StreamSink<ResultSetRow> get _sink => _controller.sink;

  @override
  Stream<ResultSetRow> get rowsStream => _controller.stream;

  @override
  int get numOfColumns => _columns.length;

  @override
  int get numOfRows => throw MySQLClientException(
        "numOfRows is not implemented for IterableResultSet",
      );

  @override
  BigInt get affectedRows => BigInt.zero;

  @override
  BigInt get lastInsertID => BigInt.zero;

  @override
  Iterable<ResultSetColumn> get cols {
    return _columns.map(
      (e) => ResultSetColumn(
        name: e.name,
        type: e.type,
        length: e.columnLength,
      ),
    );
  }

  @override
  Iterable<ResultSetRow> get rows => throw MySQLClientException(
        "Use rowsStream to get rows from IterableResultSet",
      );
}

/// Represents result of [PreparedStmt.execute] method
class PreparedStmtResultSet extends IResultSet {
  final MySQLPacketBinaryResultSet _resultSetPacket;

  PreparedStmtResultSet._({
    required MySQLPacketBinaryResultSet resultSetPacket,
  }) : _resultSetPacket = resultSetPacket;

  @override
  int get numOfColumns => _resultSetPacket.columns.length;

  @override
  int get numOfRows => _resultSetPacket.rows.length;

  @override
  BigInt get affectedRows => BigInt.zero;

  @override
  BigInt get lastInsertID => BigInt.zero;

  @override
  Iterable<ResultSetRow> get rows sync* {
    for (final _row in _resultSetPacket.rows) {
      yield ResultSetRow._(
        colDefs: _resultSetPacket.columns,
        values: _row.values,
      );
    }
  }

  @override
  Iterable<ResultSetColumn> get cols {
    return _resultSetPacket.columns.map(
      (e) => ResultSetColumn(
        name: e.name,
        type: e.type,
        length: e.columnLength,
      ),
    );
  }
}

/// Represents result of [PreparedStmt.execute] method when using iterable = true
class IterablePreparedStmtResultSet extends IResultSet {
  final List<MySQLColumnDefinitionPacket> _columns;
  late StreamController<ResultSetRow> _controller;

  IterablePreparedStmtResultSet._({
    required List<MySQLColumnDefinitionPacket> columns,
  }) : _columns = columns {
    _controller = StreamController();
  }

  StreamSink<ResultSetRow> get _sink => _controller.sink;

  @override
  int get numOfColumns => _columns.length;

  @override
  int get numOfRows => throw MySQLClientException(
        "numOfRows is not implemented for IterableResultSet",
      );

  @override
  BigInt get affectedRows => BigInt.zero;

  @override
  BigInt get lastInsertID => BigInt.zero;

  @override
  Iterable<ResultSetRow> get rows => throw MySQLClientException(
        "Use rowsStream to get rows from IterablePreparedStmtResultSet",
      );

  @override
  Stream<ResultSetRow> get rowsStream => _controller.stream;

  @override
  Iterable<ResultSetColumn> get cols {
    return _columns.map(
      (e) => ResultSetColumn(
        name: e.name,
        type: e.type,
        length: e.columnLength,
      ),
    );
  }
}

/// Represents empty result set
class EmptyResultSet extends IResultSet {
  final MySQLPacketOK _okPacket;

  EmptyResultSet({required MySQLPacketOK okPacket}) : _okPacket = okPacket;

  @override
  int get numOfColumns => 0;

  @override
  int get numOfRows => 0;

  @override
  BigInt get affectedRows => _okPacket.affectedRows;

  @override
  BigInt get lastInsertID => _okPacket.lastInsertID;

  @override
  Iterable<ResultSetRow> get rows => List<ResultSetRow>.empty();

  @override
  Iterable<ResultSetColumn> get cols => List<ResultSetColumn>.empty();
}

/// Represents result set row data
class ResultSetRow {
  final List<MySQLColumnDefinitionPacket> _colDefs;
  final List<String?> _values;

  ResultSetRow._({
    required List<MySQLColumnDefinitionPacket> colDefs,
    required List<String?> values,
  })  : _colDefs = colDefs,
        _values = values;

  /// Get number of columns for this row
  int get numOfColumns => _colDefs.length;

  /// Get column data by column index (starting form 0)
  String? colAt(int colIndex) {
    if (colIndex >= _values.length) {
      throw MySQLClientException("Column index is out of range");
    }

    final value = _values[colIndex];

    return value;
  }

  /// Same as [colAt] but performs conversion of string data, into provided type [T], if possible
  ///
  /// Conversion is "typesafe", meaning that actual MySQL column type will be checked,
  /// to decide is it possible to make such a conversion
  ///
  /// Throws [MySQLClientException] if conversion is not possible
  T? typedColAt<T>(int colIndex) {
    final value = colAt(colIndex);
    final colDef = _colDefs[colIndex];

    return colDef.type
        .convertStringValueToProvidedType<T>(value, colDef.columnLength);
  }

  /// Get column data by column name
  String? colByName(String columnName) {
    final colIndex =
        _colDefs.indexWhere((element) => element.name == columnName);

    if (colIndex == -1) {
      throw MySQLClientException("There is no column with name: $columnName");
    }

    if (colIndex >= _values.length) {
      throw MySQLClientException("Column index is out of range");
    }

    final value = _values[colIndex];

    return value;
  }

  /// Same as [colByName] but performs conversion of string data, into provided type [T], if possible
  ///
  /// Conversion is "typesafe", meaning that actual MySQL column type will be checked,
  /// to decide is it possible to make such a conversion
  ///
  /// Throws [MySQLClientException] if conversion is not possible
  T? typedColByName<T>(String columnName) {
    final value = colByName(columnName);

    final colIndex =
        _colDefs.indexWhere((element) => element.name == columnName);

    final colDef = _colDefs[colIndex];

    return colDef.type
        .convertStringValueToProvidedType<T>(value, colDef.columnLength);
  }

  /// Get data for all columns
  Map<String, String?> assoc() {
    final result = <String, String?>{};

    int colIndex = 0;

    for (final colDef in _colDefs) {
      result[colDef.name] = _values[colIndex];
      colIndex++;
    }

    return result;
  }

  /// Same as [assoc] but detects best dart type for columns, and converts string data into appropriate types
  Map<String, dynamic> typedAssoc() {
    final result = <String, dynamic>{};

    int colIndex = 0;

    for (final colDef in _colDefs) {
      final value = _values[colIndex];

      if (value == null) {
        result[colDef.name] = null;
        colIndex++;
        continue;
      }

      final dartType = colDef.type.getBestMatchDartType(colDef.columnLength);

      dynamic decodedValue;

      switch (dartType) {
        case int:
          decodedValue = int.parse(value);
          break;
        case double:
          decodedValue = double.parse(value);
          break;
        case num:
          decodedValue = num.parse(value);
          break;
        case bool:
          decodedValue = int.parse(value) > 0;
          break;
        case String:
          decodedValue = value;
          break;
        default:
          decodedValue = value;
          break;
      }

      result[colDef.name] = decodedValue;

      colIndex++;
    }

    return result;
  }
}

/// Represents column definition
class ResultSetColumn {
  String name;
  MySQLColumnType type;
  int length;

  ResultSetColumn({
    required this.name,
    required this.type,
    required this.length,
  });
}

/// Prepared statement class
class PreparedStmt {
  final MySQLPacketStmtPrepareOK _preparedPacket;
  final MySQLConnection _connection;
  final bool _iterable;

  PreparedStmt._({
    required MySQLPacketStmtPrepareOK preparedPacket,
    required MySQLConnection connection,
    required bool iterable,
  })  : _preparedPacket = preparedPacket,
        _connection = connection,
        _iterable = iterable;

  int get numOfParams => _preparedPacket.numOfParams;

  /// Executes this prepared statement with given [params]
  Future<IResultSet> execute(List<dynamic> params) async {
    if (numOfParams != params.length) {
      throw MySQLClientException(
        "Can not execute prepared stmt: number of passed params != number of prepared params",
      );
    }

    return _connection._executePreparedStmt(this, params, _iterable);
  }

  /// Deallocates this prepared statement
  ///
  /// Use this method to prevent memory leaks for long running connections
  /// All prepared statements are automatically deallocated by database when connection is closed
  Future<void> deallocate() {
    return _connection._deallocatePreparedStmt(this);
  }
}<|MERGE_RESOLUTION|>--- conflicted
+++ resolved
@@ -166,15 +166,13 @@
   }
 
   Future<void> _processSocketData(Uint8List data) async {
-<<<<<<< HEAD
     logger.d("Processing socket data. Current state is $_state");
     logger.v(data);
-=======
+
     if (_state == _MySQLConnectionState.closed) {
       // don't process any data if state is closed
       return;
     }
->>>>>>> a7f0aed0
 
     if (_state == _MySQLConnectionState.waitInitialHandshake) {
       await _processInitialHandshake(data);
@@ -222,13 +220,8 @@
       try {
         packet = MySQLPacket.decodeGenericPacket(data);
       } catch (e) {
-<<<<<<< HEAD
         logger.e("Skipping invalid packet: $data");
-        // print("Skipping invalid packet: $data");
-        return;
-=======
         rethrow;
->>>>>>> a7f0aed0
       }
 
       if (packet.isErrorPacket()) {
@@ -294,16 +287,13 @@
   }
 
   Future<void> _processInitialHandshake(Uint8List data) async {
-<<<<<<< HEAD
     logger.d("Processing initial handshake");
-=======
     // First packet can be error packet
     if (MySQLPacket.detectPacketType(data) == MySQLGenericPacketType.error) {
       final packet = MySQLPacket.decodeGenericPacket(data);
       final payload = packet.payload as MySQLPacketError;
       throw MySQLServerException(payload.errorMessage, payload.errorCode);
     }
->>>>>>> a7f0aed0
 
     final packet = MySQLPacket.decodeInitialHandshake(data);
     final payload = packet.payload;
@@ -415,17 +405,9 @@
   }
 
   void _processCommandResponse(Uint8List data) {
-<<<<<<< HEAD
     logger.d("Processing command response packet");
     assert(_responseCallback != null);
-
-    if (_responseCallback != null) {
-      _responseCallback!(data);
-    }
-=======
-    assert(_responseCallback != null);
     _responseCallback!(data);
->>>>>>> a7f0aed0
   }
 
   /// Executes given [query]
